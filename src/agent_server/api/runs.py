--- conflicted
+++ resolved
@@ -2,11 +2,7 @@
 import asyncio
 from uuid import uuid4
 from datetime import datetime
-<<<<<<< HEAD
-from typing import Dict, Optional, Any
-=======
 from typing import Dict, Optional, Union, List, Any
->>>>>>> 19942dee
 from fastapi import APIRouter, HTTPException, Depends, Header, Query
 import logging
 from sqlalchemy import select, update, delete
@@ -732,12 +728,8 @@
                 execution_input,
                 config=run_config,
                 context=context,
-<<<<<<< HEAD
                 subgraphs=True,
-                stream_mode=stream_mode or RUN_STREAM_MODES,
-=======
                 stream_mode=final_stream_modes,
->>>>>>> 19942dee
             ):
                 # Skip events that contain langsmith:nostream tag
                 if _should_skip_event(raw_event):
